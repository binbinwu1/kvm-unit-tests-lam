--- conflicted
+++ resolved
@@ -54,15 +54,13 @@
 
     ACCEL=kvm ./x86-run ./x86/msr.flat
 
-<<<<<<< HEAD
 For running tests that involve migration from one QEMU instance to another
 you also need to have the "ncat" binary (from the nmap.org project) installed,
 otherwise the related tests will be skipped.
-=======
+
 ## Running the tests with UEFI
 
 Check [x86/efi/README.md](./x86/efi/README.md).
->>>>>>> 2fbec257
 
 # Tests configuration file
 
